--- conflicted
+++ resolved
@@ -17,15 +17,10 @@
 import random
 from datetime import datetime
 from typing import List, Optional, Union
-<<<<<<< HEAD
-from .neighbors import GrpcNeighbors
-from p2pfl.settings import Settings
-=======
 
 import grpc
 
-from p2pfl.communication.grpc.neightbors import GrpcNeighbors
->>>>>>> c37917fb
+from .neighbors import GrpcNeighbors
 from p2pfl.communication.grpc.proto import node_pb2, node_pb2_grpc
 from p2pfl.management.logger import logger
 from p2pfl.settings import Settings
