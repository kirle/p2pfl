#
# This file is part of the federated_learning_p2p (p2pfl) distribution
# (see https://github.com/pguijas/federated_learning_p2p).
# Copyright (c) 2022 Pedro Guijas Bravo.
#
# This program is free software: you can redistribute it and/or modify
# it under the terms of the GNU General Public License as published by
# the Free Software Foundation, version 3.
#
# This program is distributed in the hope that it will be useful, but
# WITHOUT ANY WARRANTY; without even the implied warranty of
# MERCHANTABILITY or FITNESS FOR A PARTICULAR PURPOSE. See the GNU
# General Public License for more details.
#
# You should have received a copy of the GNU General Public License
# along with this program. If not, see <http://www.gnu.org/licenses/>.
#

<<<<<<< HEAD
=======
"""Abstract aggregator."""

import contextlib
>>>>>>> 089cf789
import threading
from typing import Dict, List, Tuple, Union

from p2pfl.management.logger import logger
from p2pfl.settings import Settings
from p2pfl.learning.LearnerStateDTO import LearnerStateDTO


class NoModelsToAggregateError(Exception):
    pass


class Aggregator:
    """
    Class to manage the aggregation of models.

    Args:
<<<<<<< HEAD
        node_name: (str): String with the name of the node.
=======
        node_name: String with the name of the node.

>>>>>>> 089cf789
    """

    def __init__(self, node_name: str = "unknown") -> None:
        self.node_name = node_name
        self.__train_set: List[str] = []
        self.__waiting_aggregated_model = False
        self.__models: Dict[str, Tuple[LearnerStateDTO, int]] = {}

        # Locks
        self.__agg_lock = threading.Lock()
        self.__finish_aggregation_lock = threading.Lock()

<<<<<<< HEAD
    def aggregate(self, models: Dict[str, Tuple[LearnerStateDTO, int]]):
        """
        Aggregate the models.
=======
    def aggregate(self, models: Dict[str, Tuple[Dict[str, torch.Tensor], int]]):
        """
        Aggregate the models.

        Args:
            models: Dictionary with the models to aggregate.

>>>>>>> 089cf789
        """
        raise NotImplementedError

    def set_nodes_to_aggregate(self, l: List[str]) -> None:
        """
        List with the name of nodes to aggregate. Be careful, by setting new nodes, the actual aggregation will be lost.

        Args:
<<<<<<< HEAD
            l: List of nodes to aggregate. Empty for no aggregation.
=======
            nodes_to_aggregate: List of nodes to aggregate. Empty for no aggregation.
>>>>>>> 089cf789

        Raises:
            Exception: If the aggregation is running.
        """
        if not self.__finish_aggregation_lock.locked():
            self.__train_set = l
            self.__finish_aggregation_lock.acquire(timeout=Settings.AGGREGATION_TIMEOUT)
        else:
            raise Exception(
                "It is not possible to set nodes to aggregate when the aggregation is running."
            )

    def set_waiting_aggregated_model(self, nodes: List[str]) -> None:
        """
<<<<<<< HEAD
        Indicates that the node is waiting for an aggregation. It won't participate in aggregation process.
        The node only will receive a model and then it will be used as an aggregated model.
=======
        Indicate that the node is waiting for a completed aggregation. It won't participate in aggregation process.

        Args:
            nodes: List of nodes to aggregate. Empty for no aggregation.

>>>>>>> 089cf789
        """
        self.set_nodes_to_aggregate(nodes)
        self.__waiting_aggregated_model = True

    def clear(self) -> None:
        """
        Clear the aggregation (remove trainset and release locks).
        """
        self.__agg_lock.acquire()
        self.__train_set = []
        self.__models = {}
        try:
            self.__finish_aggregation_lock.release()
        except Exception:
            pass
        self.__agg_lock.release()

    def get_aggregated_models(self) -> List[str]:
        """
        Get the list of aggregated models.

<<<<<<< HEAD
        Returns:
=======
        Returns
>>>>>>> 089cf789
            Name of nodes that colaborated to get the model.
        """
        # Get a list of nodes added
        models_added = [n.split() for n in list(self.__models.keys())]
        # Flatten list
        return [element for sublist in models_added for element in sublist]

    def add_model(
        self, model: LearnerStateDTO, contributors: List[str], weight: int
    ) -> List[str]:
        """
        Add a model. The first model to be added starts the `run` method (timeout).

        Args:
            model: Model to add.
<<<<<<< HEAD
            nodes: Nodes that colaborated to get the model.
            weight: Number of samples used to get the model.
=======
            contributors: List of contributors.
            weight: Weight of the model.

        Returns:
            List of contributors.

>>>>>>> 089cf789
        """

        nodes = list(contributors)

        # Verify that contributors are not empty
        if contributors == []:
            logger.debug(self.node_name, "Received a model without a list of contributors.")
            self.__agg_lock.release()
            return []

        # Diffusion / Aggregation
        if self.__waiting_aggregated_model and self.__models == {}:
            if set(contributors) == set(self.__train_set):
                logger.info(self.node_name, "Received an aggregated model.")
                self.__models = {}
                self.__models = {" ".join(nodes): (model, 1)}
                self.__waiting_aggregated_model = False
                self.__finish_aggregation_lock.release()
                return contributors

        else:
            self.__agg_lock.acquire()

            # Check if aggregation is needed
            if len(self.__train_set) > len(self.get_aggregated_models()):
                # Check if all nodes are in the train_set
                if all([n in self.__train_set for n in nodes]):
                    # Check if the model is a full/partial aggregation
                    if len(nodes) == len(self.__train_set):
                        self.__models = {}
                        self.__models[" ".join(nodes)] = (model, weight)
                        logger.info(
                            self.node_name,
                            f"Model added ({str(len(self.get_aggregated_models()))}/{ str(len(self.__train_set))}) from {str(nodes)}",
                        )
                        # Finish agg
                        self.__finish_aggregation_lock.release()
                        # Unlock and Return
                        self.__agg_lock.release()
                        return self.get_aggregated_models()

                    elif all([n not in self.get_aggregated_models() for n in nodes]):
                        # Aggregate model
                        self.__models[" ".join(nodes)] = (model, weight)
                        logger.info(
                            self.node_name,
                            f"Model added ({str(len(self.get_aggregated_models()))}/{ str(len(self.__train_set))}) from {str(nodes)}",
                        )

                        # Check if all models were added
                        if len(self.get_aggregated_models()) >= len(self.__train_set):
                            self.__finish_aggregation_lock.release()

                        # Unloock and Return
                        self.__agg_lock.release()
                        return self.get_aggregated_models()

                    else:
                        logger.debug(
                            self.node_name,
                            f"Can't add a model that has already been added {nodes} / {self.get_aggregated_models()}",
                        )
                else:
                    logger.debug(
                        self.node_name,
                        f"Can't add a model from a node ({nodes}) that is not in the training test.",
                    )
            else:
                logger.debug(self.node_name, "Received a model when is not needed.")
            self.__agg_lock.release()
        return []

    def wait_and_get_aggregation(
        self, timeout: int = Settings.AGGREGATION_TIMEOUT
    ) -> Union[dict, None]:
        """
        Wait for aggregation to finish.

        Args:
<<<<<<< HEAD
            timeout (int): Timeout in seconds.
=======
            timeout: Timeout in seconds.
>>>>>>> 089cf789

        Returns:
            Aggregated model.

        Raises:
            Exception: If waiting for an aggregated model and several models were received.
        """

        # Wait for aggregation to finish (then release the lock again)
        self.__finish_aggregation_lock.acquire(timeout=timeout)
        try:
            self.__finish_aggregation_lock.release()
        except Exception:
            pass

        # If awaiting for an aggregated model, return it
        if self.__waiting_aggregated_model:
            if len(self.__models) == 1:
                return list(self.__models.values())[0][0]
            elif len(self.__models) == 0:
                logger.info(
                    self.node_name,
                    "Timeout reached by waiting for an aggregated model. Continuing with the local model.",
                )
            raise Exception(
                f"Waiting for an an aggregated but several models were received: {self.__models.keys()}"
            )
        # Start aggregation
        n_model_aggregated = sum([len(nodes.split()) for nodes in list(self.__models.keys())])

        # Timeout / All models
        if n_model_aggregated != len(self.__train_set):
            logger.info(
                self.node_name,
                f"Aggregating models, timeout reached. Missing models: {set(self.__train_set) - set(self.__models.keys())}",
            )
        else:
            logger.info(self.node_name, "Aggregating models.")

        # Notify node
        return self.aggregate(self.__models)

    def get_partial_aggregation(
        self, except_nodes: List[str]
    ) -> Tuple[Union[dict, None], Union[List[str], None], Union[int, None]]:
        """
        Obtain a partial aggregation.

        Args:
<<<<<<< HEAD
            except_nodes (list): List of nodes to exclude from the aggregation.
=======
            except_nodes: List of nodes to exclude from the aggregation.
>>>>>>> 089cf789

        Returns:
            Aggregated model, nodes aggregated and aggregation weight.
        """
        dict_aux = {}
        nodes_aggregated = []
        aggregation_weight = 0
        models = self.__models.copy()
        for n, (m, s) in list(models.items()):
            splited_nodes = n.split()
            if all([n not in except_nodes for n in splited_nodes]):
                dict_aux[n] = (m, s)
                nodes_aggregated += splited_nodes
                aggregation_weight += s

        # If there are no models to aggregate
        if len(dict_aux) == 0:
            return None, None, None

        return (
            self.aggregate(dict_aux),
            nodes_aggregated,
            aggregation_weight,
        )<|MERGE_RESOLUTION|>--- conflicted
+++ resolved
@@ -16,12 +16,9 @@
 # along with this program. If not, see <http://www.gnu.org/licenses/>.
 #
 
-<<<<<<< HEAD
-=======
 """Abstract aggregator."""
 
 import contextlib
->>>>>>> 089cf789
 import threading
 from typing import Dict, List, Tuple, Union
 
@@ -39,12 +36,8 @@
     Class to manage the aggregation of models.
 
     Args:
-<<<<<<< HEAD
-        node_name: (str): String with the name of the node.
-=======
         node_name: String with the name of the node.
 
->>>>>>> 089cf789
     """
 
     def __init__(self, node_name: str = "unknown") -> None:
@@ -57,19 +50,13 @@
         self.__agg_lock = threading.Lock()
         self.__finish_aggregation_lock = threading.Lock()
 
-<<<<<<< HEAD
-    def aggregate(self, models: Dict[str, Tuple[LearnerStateDTO, int]]):
+    def aggregate(self, models: Dict[str, Tuple[Dict[str, torch.Tensor], int]]):
         """
         Aggregate the models.
-=======
-    def aggregate(self, models: Dict[str, Tuple[Dict[str, torch.Tensor], int]]):
-        """
-        Aggregate the models.
 
         Args:
             models: Dictionary with the models to aggregate.
 
->>>>>>> 089cf789
         """
         raise NotImplementedError
 
@@ -78,11 +65,7 @@
         List with the name of nodes to aggregate. Be careful, by setting new nodes, the actual aggregation will be lost.
 
         Args:
-<<<<<<< HEAD
-            l: List of nodes to aggregate. Empty for no aggregation.
-=======
             nodes_to_aggregate: List of nodes to aggregate. Empty for no aggregation.
->>>>>>> 089cf789
 
         Raises:
             Exception: If the aggregation is running.
@@ -97,16 +80,11 @@
 
     def set_waiting_aggregated_model(self, nodes: List[str]) -> None:
         """
-<<<<<<< HEAD
-        Indicates that the node is waiting for an aggregation. It won't participate in aggregation process.
-        The node only will receive a model and then it will be used as an aggregated model.
-=======
         Indicate that the node is waiting for a completed aggregation. It won't participate in aggregation process.
 
         Args:
             nodes: List of nodes to aggregate. Empty for no aggregation.
 
->>>>>>> 089cf789
         """
         self.set_nodes_to_aggregate(nodes)
         self.__waiting_aggregated_model = True
@@ -128,11 +106,7 @@
         """
         Get the list of aggregated models.
 
-<<<<<<< HEAD
-        Returns:
-=======
-        Returns
->>>>>>> 089cf789
+        Returns:
             Name of nodes that colaborated to get the model.
         """
         # Get a list of nodes added
@@ -148,17 +122,12 @@
 
         Args:
             model: Model to add.
-<<<<<<< HEAD
-            nodes: Nodes that colaborated to get the model.
-            weight: Number of samples used to get the model.
-=======
             contributors: List of contributors.
             weight: Weight of the model.
 
         Returns:
             List of contributors.
 
->>>>>>> 089cf789
         """
 
         nodes = list(contributors)
@@ -238,11 +207,7 @@
         Wait for aggregation to finish.
 
         Args:
-<<<<<<< HEAD
-            timeout (int): Timeout in seconds.
-=======
             timeout: Timeout in seconds.
->>>>>>> 089cf789
 
         Returns:
             Aggregated model.
@@ -292,11 +257,7 @@
         Obtain a partial aggregation.
 
         Args:
-<<<<<<< HEAD
-            except_nodes (list): List of nodes to exclude from the aggregation.
-=======
             except_nodes: List of nodes to exclude from the aggregation.
->>>>>>> 089cf789
 
         Returns:
             Aggregated model, nodes aggregated and aggregation weight.
